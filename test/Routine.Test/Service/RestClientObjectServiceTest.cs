﻿using Routine.Core;
using Routine.Core.Rest;
using Routine.Service;
using Routine.Service.Configuration;
using Routine.Test.Core;
using Routine.Test.Engine.Stubs.ObjectServiceInvokers;
using Routine.Test.Service.Stubs;
using System.Net;

using AsyncInvoker = Routine.Test.Engine.Stubs.ObjectServiceInvokers.Async;
using AsyncStubber = Routine.Test.Service.Stubs.Async;
using SyncInvoker = Routine.Test.Engine.Stubs.ObjectServiceInvokers.Sync;
using SyncStubber = Routine.Test.Service.Stubs.Sync;

namespace Routine.Test.Service;

[TestFixture(typeof(SyncStubber), typeof(SyncInvoker))]
[TestFixture(typeof(AsyncStubber), typeof(AsyncInvoker))]
public class RestClientObjectServiceTest<TRestClientStubber, TObjectServiceInvoker> : CoreTestBase
    where TRestClientStubber : IRestClientStubber, new()
    where TObjectServiceInvoker : IObjectServiceInvoker, new()
{
    #region SetUp & Helpers

    private const string URL_BASE = "http://api.test.com/service";

    private ConventionBasedServiceClientConfiguration config;
    private Mock<IRestClient> mock;
    private IJsonSerializer serializer;
    private RestClientObjectService testing;
    private IRestClientStubber stubber;
    private IObjectServiceInvoker invoker;

    public override void SetUp()
    {
        base.SetUp();

        serializer = new JsonSerializerAdapter();
        config = BuildRoutine.ServiceClientConfig().FromBasic()
            .ServiceUrlBase.Set(URL_BASE)
        ;

        mock = new();
        testing = new(config, mock.Object, serializer);
        stubber = new TRestClientStubber();
        invoker = new TObjectServiceInvoker();

        mock.Setup(rc => rc.Get($"{URL_BASE}/ApplicationModel", It.IsAny<RestRequest>()))
            .Returns(() => new(serializer.Serialize(GetApplicationModel())));
    }

<<<<<<< HEAD
    private void SetUpGet(string url, string response) => SetUpGet(url, req => true, response);
    private void SetUpGet(string url, RestResponse response) => SetUpGet(url, req => true, response);
    private void SetUpGet(string url, Expression<Func<RestRequest, bool>> match, string response) => SetUpGet(url, match, new RestResponse(response));
    private void SetUpGet(string url, Expression<Func<RestRequest, bool>> match, RestResponse response) =>
        mock.Setup(rc => rc.Get(url, It.Is(match))).Returns(response);


    private void SetUpGet(string url, RestRequestException exception) => SetUpGet(url, req => true, exception);
    private void SetUpGet(string url, Expression<Func<RestRequest, bool>> match, RestRequestException exception) =>
        mock.Setup(rc => rc.Get(url, It.Is(match))).Throws(exception);

    private class TestException : Exception { public TestException(string message) : base(message) { } }

    private static RestRequestException HttpNotFound(string message) => new(HttpStatusCode.NotFound, new(message));
=======
    private class TestException : Exception { public TestException(string message) : base(message) { } }

    private static WebException HttpNotFound(string message)
    {
        var mock = new Mock<HttpWebResponse>();
        mock.Setup(wr => wr.StatusCode).Returns(HttpStatusCode.NotFound);
        mock.Setup(wr => wr.StatusDescription).Returns(message);

        return new(message, null, WebExceptionStatus.Success, mock.Object);
    }
>>>>>>> eccfffc6

    #endregion

    [Test]
    public void Gets_application_model_using_get_method()
    {
        var actual = testing.ApplicationModel;

        mock.Verify(rc => rc.Get(It.Is<string>(url => url.EndsWith("/ApplicationModel")), RestRequest.Empty), Times.Once());
        Assert.AreEqual(0, actual.Models.Count);
    }

    [Test]
    public void Application_model_is_cached_so_that_it_does_not_fetch_model_each_time()
    {
        var expected = testing.ApplicationModel;
        var actual = testing.ApplicationModel;

        mock.Verify(rc => rc.Get(It.Is<string>(url => url.EndsWith("/ApplicationModel")), It.IsAny<RestRequest>()), Times.Once());

        Assert.AreSame(expected, actual);
    }

    [Test]
    public void Gets_object_data_using_get_method()
    {
        ModelsAre(Model("model"));

        stubber.SetUpGet(mock,
            url: $"{URL_BASE}/model/3",
            response: @"{""Id"":""3"",""Display"":""Test""}"
        );

        var actual = invoker.InvokeGet(testing, Id("3", "model"));

        Assert.AreEqual("Test", actual.Display);
    }

    [Test]
    public void When_given_reference_data_has_a_view_model_id__gets_object_data_using_view_model_id()
    {
        ModelsAre(
            Model("model").ViewModelIds("viewmodel"),
            Model("viewmodel").IsView("model")
        );

        stubber.SetUpGet(mock,
            url: $"{URL_BASE}/model/3/viewmodel",
            response: @"{""Id"":""3"",""Display"":""Test""}"
        );

        var actual = invoker.InvokeGet(testing, Id("3", "model", "viewmodel"));

        Assert.AreEqual("Test", actual.Display);
    }

    [Test]
    public void When_given_reference_data_is_null__returns_null_without_making_a_remote_call()
    {
        var actual = invoker.InvokeGet(testing, Null());

        Assert.AreEqual(null, actual);
        mock.Verify(rc => rc.Get(It.IsAny<string>(), It.IsAny<RestRequest>()), Times.Never());
        mock.Verify(rc => rc.GetAsync(It.IsAny<string>(), It.IsAny<RestRequest>()), Times.Never());
        mock.Verify(rc => rc.Post(It.IsAny<string>(), It.IsAny<RestRequest>()), Times.Never());
        mock.Verify(rc => rc.PostAsync(It.IsAny<string>(), It.IsAny<RestRequest>()), Times.Never());
    }

    [Test]
    public void Gets_request_headers_from_configuration_and_sends_them_for_every_get()
    {
        config
            .RequestHeaders.Add("header1", "header2")
            .RequestHeaderValue.Set(c => c.By(h => h + "_value"))
        ;

        ModelsAre(Model("model"));

        stubber.SetUpGet(mock,
            url: $"{URL_BASE}/model/3",
            response: @"""3"""
        );

        invoker.InvokeGet(testing, Id("3", "model"));

        stubber.VerifyGet(mock,
            match: req =>
                req.Headers.ContainsKey("header1") &&
                req.Headers["header1"] == "header1_value" &&
                req.Headers.ContainsKey("header2") &&
                req.Headers["header2"] == "header2_value"
        );
    }

    [Test]
    public void Delegates_response_headers_to_response_header_processors_for_every_get()
    {
        var mockHeaderProcessor = new Mock<IHeaderProcessor>();

        config.ResponseHeaderProcessors.Add(mockHeaderProcessor.Object);

        ModelsAre(Model("model"));

        stubber.SetUpGet(mock,
            url: $"{URL_BASE}/model/3",
            response: new RestResponse("null",
                new Dictionary<string, string>
                {
                    { "header1", "header1_value" },
                    { "header2", "header2_value" }
                }
            )
        );

        invoker.InvokeGet(testing, Id("3", "model"));

        mockHeaderProcessor.Verify(hp => hp.Process(It.Is<IDictionary<string, string>>(h =>
            h.ContainsKey("header1") &&
            h["header1"] == "header1_value" &&
            h.ContainsKey("header2") &&
            h["header2"] == "header2_value"
        )));
    }

    [Test]
    public void Posts_given_parameters_as_json_to_operation_action()
    {
        ModelsAre(
            Model("model")
                .Operation("action", "model", PModel("arg1", "model"))
            );

        stubber.SetUpPost(mock,
            url: $"{URL_BASE}/model/3/action",
            body: @"{""arg1"":""4""}",
            response: @"{""Id"":""5"",""Display"":""Test""}"
        );

        var actual = invoker.InvokeDo(testing, Id("3", "model"), "action",
            new()
            {
                {
                    "arg1",
                    new()
                    {
                        Values = new()
                        {
                            new() { Id = "4", ModelId = "model" }
                        }
                    }
                }
            });

        Assert.AreEqual("5", actual.Values[0].Id);
        Assert.AreEqual("Test", actual.Values[0].Display);
    }

    [Test]
    public void When_given_target_is_null__returns_empty_variable_data_without_making_a_remote_call()
    {
        var actual = invoker.InvokeDo(testing, Null(), "doesn't matter", new());

        Assert.AreEqual(new VariableData(), actual);
        mock.Verify(rc => rc.Get(It.IsAny<string>(), It.IsAny<RestRequest>()), Times.Never());
        mock.Verify(rc => rc.GetAsync(It.IsAny<string>(), It.IsAny<RestRequest>()), Times.Never());
        mock.Verify(rc => rc.Post(It.IsAny<string>(), It.IsAny<RestRequest>()), Times.Never());
        mock.Verify(rc => rc.PostAsync(It.IsAny<string>(), It.IsAny<RestRequest>()), Times.Never());
    }

    [Test]
    public void Gets_request_headers_from_configuration_and_sends_them_for_every_do()
    {
        config
            .RequestHeaders.Add("header1", "header2")
            .RequestHeaderValue.Set(c => c.By(h => h + "_value"))
        ;

        ModelsAre(Model("model").Operation("action", true));

        stubber.SetUpPost(mock,
            url: $"{URL_BASE}/model/3/action",
            response: "null"
        );

        invoker.InvokeDo(testing, Id("3", "model"), "action", new());

        stubber.VerifyPost(mock,
            match: req =>
                req.Headers.ContainsKey("header1") &&
                req.Headers["header1"] == "header1_value" &&
                req.Headers.ContainsKey("header2") &&
                req.Headers["header2"] == "header2_value"
        );
    }

    [Test]
    public void Delegates_response_headers_to_response_header_processors_for_every_do()
    {
        var mockHeaderProcessor = new Mock<IHeaderProcessor>();

        config.ResponseHeaderProcessors.Add(mockHeaderProcessor.Object);

        ModelsAre(Model("model").Operation("action", true));

        stubber.SetUpPost(mock,
            url: $"{URL_BASE}/model/3/action",
            response: new RestResponse("null",
                new Dictionary<string, string>
                {
                    {"header1", "header1_value"},
                    {"header2", "header2_value"}
                })
            );

        invoker.InvokeDo(testing, Id("3", "model"), "action", new());

        mockHeaderProcessor.Verify(hp => hp.Process(It.Is<IDictionary<string, string>>(h =>
            h.ContainsKey("header1") &&
            h["header1"] == "header1_value" &&
            h.ContainsKey("header2") &&
            h["header2"] == "header2_value"
        )));
    }

    [Test]
    public void Creates_exception_using_extractor_when_rest_service_result_is_exception()
    {
        config
            .Exception.Set(c => c.By(er => new TestException(er.Message)).When(er => er.Type == "type"))
        ;

        ModelsAre(Model("model").Operation("action"));

        stubber.SetUpGet(mock,
            url: $"{URL_BASE}/model/3",
            response: @"{""IsException"":""true"",""Type"":""type"",""Handled"":""true"",""Message"":""message""}"
        );

        try
        {
            invoker.InvokeGet(testing, Id("3", "model"));
            Assert.Fail("exception not thrown");
        }
        catch (TestException ex)
        {
            Assert.AreEqual("message", ex.Message);
        }

        stubber.SetUpPost(mock,
            url: $"{URL_BASE}/model/3/action",
            response: new RestResponse(@"{""IsException"":""true"",""Type"":""type"",""Handled"":""true"",""Message"":""message""}")
        );

        try
        {
            invoker.InvokeDo(testing, Id("3", "model"), "action", new());
            Assert.Fail("exception not thrown");
        }
        catch (TestException ex)
        {
            Assert.AreEqual("message", ex.Message);
        }
    }

    [Test]
    public void Wraps_web_exceptions_as_exception_result_and_throws_the_exception_created_via_extractor()
    {
        config
            .Exception.Set(c => c.By(er => new TestException(er.Message)).When(er => er.Type == "Http.NotFound"))
        ;

        stubber.SetUpGet(mock,
            url: $"{URL_BASE}/model/3",
            exception: HttpNotFound("server message")
        );

        ModelsAre(Model("model").Operation("action"));

        try
        {
            invoker.InvokeGet(testing, Id("3", "model"));
            Assert.Fail("exception not thrown");
        }
        catch (TestException ex)
        {
            Assert.AreEqual("server message", ex.Message);
        }

        stubber.SetUpPost(mock,
            url: $"{URL_BASE}/model/3/action",
            exception: HttpNotFound("server message")
        );

        try
        {
            invoker.InvokeDo(testing, Id("3", "model"), "action", new());
            Assert.Fail("exception not thrown");
        }
        catch (TestException ex)
        {
            Assert.AreEqual("server message", ex.Message);
        }
    }

    [Test]
    public void When_given_model_or_operation_does_not_exist_in_application_model_throws_incompatible_model_exception()
    {
        config
            .Exception.Set(c => c.By(_ => new TestException("operation")).When(er => er.Type == "OperationNotFound"))
            .Exception.Set(c => c.By(_ => new TestException("type")).When(er => er.Type == "TypeNotFound"))
        ;

        ModelsAre(Model("model"));

        try
        {
            invoker.InvokeDo(testing, Id("3", "model"), "nonexistingaction", new());
            Assert.Fail("exception not thrown");
        }
        catch (TestException ex)
        {
            Assert.AreEqual("operation", ex.Message);
        }

        try
        {
            invoker.InvokeDo(testing, Id("3", "nonexistingmodel"), "nonexistingaction", new());
            Assert.Fail("exception not thrown");
        }
        catch (TestException ex)
        {
            Assert.AreEqual("type", ex.Message);
        }
    }
}<|MERGE_RESOLUTION|>--- conflicted
+++ resolved
@@ -1,4 +1,4 @@
-﻿using Routine.Core;
+using Routine.Core;
 using Routine.Core.Rest;
 using Routine.Service;
 using Routine.Service.Configuration;
@@ -49,33 +49,9 @@
             .Returns(() => new(serializer.Serialize(GetApplicationModel())));
     }
 
-<<<<<<< HEAD
-    private void SetUpGet(string url, string response) => SetUpGet(url, req => true, response);
-    private void SetUpGet(string url, RestResponse response) => SetUpGet(url, req => true, response);
-    private void SetUpGet(string url, Expression<Func<RestRequest, bool>> match, string response) => SetUpGet(url, match, new RestResponse(response));
-    private void SetUpGet(string url, Expression<Func<RestRequest, bool>> match, RestResponse response) =>
-        mock.Setup(rc => rc.Get(url, It.Is(match))).Returns(response);
-
-
-    private void SetUpGet(string url, RestRequestException exception) => SetUpGet(url, req => true, exception);
-    private void SetUpGet(string url, Expression<Func<RestRequest, bool>> match, RestRequestException exception) =>
-        mock.Setup(rc => rc.Get(url, It.Is(match))).Throws(exception);
-
     private class TestException : Exception { public TestException(string message) : base(message) { } }
 
     private static RestRequestException HttpNotFound(string message) => new(HttpStatusCode.NotFound, new(message));
-=======
-    private class TestException : Exception { public TestException(string message) : base(message) { } }
-
-    private static WebException HttpNotFound(string message)
-    {
-        var mock = new Mock<HttpWebResponse>();
-        mock.Setup(wr => wr.StatusCode).Returns(HttpStatusCode.NotFound);
-        mock.Setup(wr => wr.StatusDescription).Returns(message);
-
-        return new(message, null, WebExceptionStatus.Success, mock.Object);
-    }
->>>>>>> eccfffc6
 
     #endregion
 
