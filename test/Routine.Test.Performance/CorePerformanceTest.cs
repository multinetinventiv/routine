using System;
using System.Collections.Generic;
using System.Diagnostics;
using System.Globalization;
using System.Linq;
using Fasterflect;
<<<<<<< HEAD
=======
using Microsoft.AspNetCore.Builder;
using Microsoft.AspNetCore.Hosting;
using Microsoft.AspNetCore.Http;
using Microsoft.AspNetCore.TestHost;
using Microsoft.Extensions.Caching.Memory;
using Microsoft.Extensions.DependencyInjection;
using Moq;
>>>>>>> 3c4f10a5
using NUnit.Framework;
using Routine.Client;
using Routine.Core;
using Routine.Core.Cache;
using Routine.Engine;
using Routine.Test.Performance.Domain;

#region Test Model

namespace Routine.Test.Performance.Domain
{
    public class BusinessPerformance
    {
        public int Id { get; set; }
        public List<BusinessPerformanceSub> Items { get; set; }
        public BusinessPerformance() { Items = new List<BusinessPerformanceSub>(); }

        public BusinessPerformanceSub GetSub(int index) { return Items[index]; }
        public int Create(List<BusinessPerformanceInput> input) { return 0; }
    }

    public class BusinessPerformanceSub
    {
        public int Id { get; set; }
        public string Prop1 { get; set; }
        public string Prop2 { get; set; }
        public string Prop3 { get; set; }
        public string Prop4 { get; set; }
        public string Prop5 { get; set; }
        public string Prop6 { get; set; }
        public string Prop7 { get; set; }
        public string Prop8 { get; set; }
        public string Prop9 { get; set; }
        public string Prop10 { get; set; }
    }

    public struct BusinessPerformanceInput
    {
        public string Str { get; private set; }
        public int Int { get; private set; }
        public string Str2 { get; private set; }
        public string Str3 { get; private set; }
        public string Str4 { get; private set; }

        //public BusinessPerformanceInput(string s, int i, string s2)
        //	: this()
        //{
        //	Str = s;
        //	Int = i;
        //	Str2 = s2;
        //}
        public BusinessPerformanceInput(string s, int i, string s2, string s3, string s4)
            : this()
        {
            Str = s;
            Int = i;
            Str2 = s2;
            Str3 = s3;
            Str4 = s4;
        }

        public bool Equals(BusinessPerformanceInput other)
        {
            return string.Equals(Str, other.Str) && Int == other.Int && string.Equals(Str2, other.Str2) && string.Equals(Str3, other.Str3) && string.Equals(Str4, other.Str4);
        }

        public override bool Equals(object obj)
        {
            if (ReferenceEquals(null, obj)) return false;
            return obj is BusinessPerformanceInput && Equals((BusinessPerformanceInput)obj);
        }

        public override int GetHashCode()
        {
            unchecked
            {
                int hashCode = (Str != null ? Str.GetHashCode() : 0);
                hashCode = (hashCode * 397) ^ Int;
                hashCode = (hashCode * 397) ^ (Str2 != null ? Str2.GetHashCode() : 0);
                hashCode = (hashCode * 397) ^ (Str3 != null ? Str3.GetHashCode() : 0);
                hashCode = (hashCode * 397) ^ (Str4 != null ? Str4.GetHashCode() : 0);
                return hashCode;
            }
        }
    }
}

#endregion

namespace Routine.Test.Performance
{
    [TestFixture]
    [Ignore("should be run manually")]
    public class CorePerformanceTest
    {
        #region Setup & Helpers

        private Dictionary<string, object> objectRepository;
        
        private Mock<IHttpContextAccessor> httpContextAccessor;
        private ICodingStyle codingStyle;
        private IObjectService objectService;
        private Rapplication rapp;
        private IApplicationBuilder applicationBuilder;

        [SetUp]
        public void SetUp()
        {
            objectRepository = new Dictionary<string, object>();
<<<<<<< HEAD
            
            var apiCtx = BuildRoutine.Context()
=======


            var webHostBuilder = new WebHostBuilder().UseStartup<Startup>();
            new TestServer(webHostBuilder);
            applicationBuilder = Startup.applicationBuilder;
            var memoryCache = applicationBuilder.ApplicationServices.GetService<IMemoryCache>();

            httpContextAccessor = new Mock<IHttpContextAccessor>();

            var apiCtx = BuildRoutine.Context(applicationBuilder, httpContextAccessor.Object, memoryCache)
>>>>>>> 3c4f10a5
                .UsingCache(new DictionaryCache())
                .AsClientApplication(
                    codingStyle = BuildRoutine.CodingStyle()
                        .FromBasic()
                        .AddCommonSystemTypes()
                        .AddTypes(GetType().Assembly, t => t.Namespace.StartsWith("Routine.Test.Performance.Domain"))

                        .Use(p => p.ParseableValueTypePattern())

                        .Initializers.Add(c => c.PublicConstructors().When(type.of<BusinessPerformanceInput>()))
                        .Datas.Add(c => c.Properties(m => !m.IsInherited(true, true)))
                        .DataFetchedEagerly.Set(true)
                        .Operations.Add(c => c.Methods(o => !o.IsInherited(true, true)))
                        .IdExtractor.Set(c => c.IdByProperty(m => m.Returns<int>("Id")))
                        .Locator.Set(c => c.Locator(l => l.SingleBy(id => objectRepository[id])))
                        .ValueExtractor.Set(c => c.Value(e => e.By(o => string.Format("{0}", o))))
                );

            objectService = apiCtx.ObjectService;
            rapp = apiCtx.Application;

            var applicationModel = objectService.ApplicationModel;
        }

        protected void AddToRepository(BusinessPerformance obj)
        {
            objectRepository.Add(codingStyle.GetIdExtractor(obj.GetTypeInfo()).GetId(obj), obj);
            foreach (var sub in obj.Items)
            {
                objectRepository.Add(codingStyle.GetIdExtractor(sub.GetTypeInfo()).GetId(sub), sub);
            }
        }

        private static BusinessPerformance NewObj(int id, int subObjectCount)
        {
            var result = new BusinessPerformance();

            result.Id = id;

            for (int i = 0; i < subObjectCount; i++)
            {
                result.Items.Add(new BusinessPerformanceSub
                {
                    Id = id * (subObjectCount + 1) + i,
                    Prop1 = i + "_prop1",
                    Prop2 = i + "_prop2",
                    Prop3 = i + "_prop3",
                    Prop4 = i + "_prop4",
                    Prop5 = i + "_prop5",
                    Prop6 = i + "_prop6",
                    Prop7 = i + "_prop7",
                    Prop8 = i + "_prop8",
                    Prop9 = i + "_prop9",
                    Prop10 = i + "_prop10",
                });
            }

            return result;
        }

        private double Run(string name, Action testAction)
        {
            return Run(name, testAction, 1);
        }

        private double Run(string name, Action testAction, int count)
        {
            //first call is not included to let it do its inital loading & caching etc.
            testAction();

            var timer = Stopwatch.StartNew();
            for (int i = 0; i < count; i++)
            {
                testAction();
            }
            timer.Stop();

            Console.WriteLine(name + " -> " + timer.Elapsed.TotalMilliseconds);

            return timer.Elapsed.TotalMilliseconds;
        }

        #endregion

        [Test]
        public void ReflectionCore_PropertyAccess()
        {
            const int load = 100000;

            Console.WriteLine("Load -> " + load);

            Console.WriteLine("-------");
            var obj = new BusinessPerformance { Id = 1 };

            Run("Direct Access", () =>
                {
                    var name = obj.Id;
                }, load);

            Console.WriteLine("-------");

            var accessor = obj.GetType().GetProperty("Id").DelegateForGetPropertyValue();
            Run("Fasterflect Cached Access", () =>
                {
                    var name = accessor(obj);
                }, load);

            var rprop = obj.GetTypeInfo().GetProperty("Id");
            Run("Routine.Core.Reflection Cached Access", () =>
            {
                var name = rprop.GetValue(obj);
            }, load);

            var prop = obj.GetType().GetProperty("Id");
            Run("System.Reflection Cached Access", () =>
                {
                    var name = prop.GetValue(obj, new object[0]);
                }, load);
            Console.WriteLine("-------");

            Run("Routine.Core.Reflection Access", () =>
                {
                    var name = obj.GetTypeInfo().GetProperty("Id").GetValue(obj);
                }, load);
            Run("Fasterflect Access", () =>
                {
                    var name = obj.GetType().Property("Id").Get(obj);
                }, load);
            Run("System.Reflection Access", () =>
                {
                    var name = obj.GetType().GetProperty("Id").GetValue(obj, new object[0]);
                }, load);

            Console.WriteLine("-------");

            Run("Routine.Core.Reflection Access -> GetTypeInfo()", () =>
                {
                    var name = obj.GetTypeInfo();
                }, load);
            var type = obj.GetTypeInfo();
            Run("Routine.Core.Reflection Access -> GetProperty('Id')", () =>
                {
                    var name = type.GetProperty("Id");
                }, load);
            rprop = type.GetProperty("Id");
            Run("Routine.Core.Reflection Access -> GetValue(obj)", () =>
                {
                    var name = rprop.GetValue(obj);
                }, load);
        }

        [TestCase(100, 10)]
        [TestCase(100, 100)]
        [TestCase(100, 1000)]
        [TestCase(1000, 10)]
        [TestCase(1000, 100)]
        [TestCase(1000, 1000)]
        public void GetObjectData_WithListProperty(int load, int sub_obj_count)
        {
            const double max_engine_overhead_ratio = 5;
            const double max_client_overhead_ratio = 2;

            #region setup
            Console.WriteLine("Load -> " + load + "x" + sub_obj_count);
            Console.WriteLine("------");

            const int obj_id = 1;

            var obj = NewObj(obj_id, sub_obj_count);

            var obj_type = typeof(BusinessPerformance).FullName;
            var sub_type = typeof(BusinessPerformanceSub).FullName;

            AddToRepository(obj);
            var dummyLoadToPrintMessagesBeforeManuelCoding = objectService.Get(new ReferenceData
            {
                ModelId = obj_type,
                ViewModelId = obj_type,
                Id = obj_id.ToString(CultureInfo.InvariantCulture)
            });
            #endregion

            #region manuel
            var manuel_time = Run("manuel", () =>
                    {
                        var ord = new ReferenceData
                        {
                            ModelId = obj_type,
                            ViewModelId = obj_type,
                            Id = obj_id.ToString(CultureInfo.InvariantCulture)
                        };

                        var foundObj = objectRepository[ord.Id] as BusinessPerformance;
                        var result = new ObjectData
                        {
                            ModelId = ord.ModelId,
                            Id = foundObj.Id.ToString(CultureInfo.InvariantCulture),
                            Data = new Dictionary<string, VariableData>{
                            {"Items", new VariableData {
                                    IsList = true,
                                    Values = foundObj.Items.Select(sub => new ObjectData{
                                        ModelId = sub_type,
                                        Id = sub.Id.ToString(CultureInfo.InvariantCulture),
                                        Display = sub.ToString(),
										
										#region Prop1 - Prop10
										Data = new Dictionary<string, VariableData>
                                        {
                                            {
                                                "Prop1",
                                                new VariableData
                                                {
                                                    IsList =  false,
                                                    Values = new List<ObjectData>
                                                    {
                                                        new ObjectData
                                                        {
                                                            ModelId = "System.String",
                                                            Id = sub.Prop1,
                                                            Display = sub.Prop1
                                                        }
                                                    }
                                                }
                                            },
                                            {
                                                "Prop2",
                                                new VariableData
                                                {
                                                    IsList =  false,
                                                    Values = new List<ObjectData>
                                                    {
                                                        new ObjectData
                                                        {
                                                            ModelId = "System.String",
                                                            Id = sub.Prop2,
                                                            Display = sub.Prop2
                                                        }
                                                    }
                                                }
                                            },
                                            {
                                                "Prop3",
                                                new VariableData
                                                {
                                                    IsList =  false,
                                                    Values = new List<ObjectData>
                                                    {
                                                        new ObjectData
                                                        {
                                                            ModelId = "System.String",
                                                            Id = sub.Prop3,
                                                            Display = sub.Prop3
                                                        }
                                                    }
                                                }
                                            },
                                            {
                                                "Prop4",
                                                new VariableData
                                                {
                                                    IsList =  false,
                                                    Values = new List<ObjectData>
                                                    {
                                                        new ObjectData
                                                        {
                                                            ModelId = "System.String",
                                                            Id = sub.Prop4,
                                                            Display = sub.Prop4
                                                        }
                                                    }
                                                }
                                            },
                                            {
                                                "Prop5",
                                                new VariableData
                                                {
                                                    IsList =  false,
                                                    Values = new List<ObjectData>
                                                    {
                                                        new ObjectData
                                                        {
                                                            ModelId = "System.String",
                                                            Id = sub.Prop5,
                                                            Display = sub.Prop5
                                                        }
                                                    }
                                                }
                                            },
                                            {
                                                "Prop6",
                                                new VariableData
                                                {
                                                    IsList =  false,
                                                    Values = new List<ObjectData>
                                                    {
                                                        new ObjectData
                                                        {
                                                            ModelId = "System.String",
                                                            Id = sub.Prop6,
                                                            Display = sub.Prop6
                                                        }
                                                    }
                                                }
                                            },
                                            {
                                                "Prop7",
                                                new VariableData
                                                {
                                                    IsList =  false,
                                                    Values = new List<ObjectData>
                                                    {
                                                        new ObjectData
                                                        {
                                                            ModelId = "System.String",
                                                            Id = sub.Prop7,
                                                            Display = sub.Prop7
                                                        }
                                                    }
                                                }
                                            },
                                            {
                                                "Prop8",
                                                new VariableData
                                                {
                                                    IsList =  false,
                                                    Values = new List<ObjectData>
                                                    {
                                                        new ObjectData
                                                        {
                                                            ModelId = "System.String",
                                                            Id = sub.Prop8,
                                                            Display = sub.Prop8
                                                        }
                                                    }
                                                }
                                            },
                                            {
                                                "Prop9",
                                                new VariableData
                                                {
                                                    IsList =  false,
                                                    Values = new List<ObjectData>
                                                    {
                                                        new ObjectData
                                                        {
                                                            ModelId = "System.String",
                                                            Id = sub.Prop9,
                                                            Display = sub.Prop9
                                                        }
                                                    }
                                                }
                                            },
                                            {
                                                "Prop10",
                                                new VariableData
                                                {
                                                    IsList =  false,
                                                    Values = new List<ObjectData>
                                                    {
                                                        new ObjectData
                                                        {
                                                            ModelId = "System.String",
                                                            Id = sub.Prop10,
                                                            Display = sub.Prop10
                                                        }
                                                    }
                                                }
                                            }
                                        }
										#endregion

									}).ToList()
                                }
                            }
                        }
                        };
                    }, load);
            #endregion

            #region engine
            var engine_time = Run("engine", () =>
                    {
                        var result = objectService.Get(new ReferenceData
                        {
                            ModelId = obj_type,
                            ViewModelId = obj_type,
                            Id = obj_id.ToString(CultureInfo.InvariantCulture)
                        });
                    }, load);
            #endregion

            #region client
            var client_time = Run("client api", () =>
                    {
                        var items = rapp.Get(obj_id.ToString(CultureInfo.InvariantCulture), obj_type)["Items"].Get().List.Select(r => r.Display);
                    }, load);
            #endregion

            Assert.LessOrEqual(engine_time / manuel_time, max_engine_overhead_ratio, "Engine over manuel is above expected");
            Assert.LessOrEqual(client_time / engine_time, max_client_overhead_ratio, "Client over engine is above expected");
        }

        [TestCase(1000)]
        [TestCase(10000)]
        [TestCase(100000)]
        public void PerformOperation_LightParameter_HeavyLoad(int load)
        {
            const double max_engine_overhead_ratio = 7.2;
            const double max_client_overhead_ratio = 2;

            #region setup
            Console.WriteLine("Load -> " + load);
            Console.WriteLine("------");

            const int obj_id = 1;

            var obj_type = typeof(BusinessPerformance).FullName;
            var sub_type = typeof(BusinessPerformanceSub).FullName;

            var obj = NewObj(obj_id, 1);

            AddToRepository(obj);
            #endregion

            #region manuel
            var manuel_time = Run("manuel", () =>
                {
                    var ord = new ReferenceData
                    {
                        ModelId = obj_type,
                        ViewModelId = obj_type,
                        Id = obj_id.ToString(CultureInfo.InvariantCulture)
                    };
                    var foundObj = objectRepository[ord.Id] as BusinessPerformance;

                    var sub = foundObj.GetSub(int.Parse("0"));
                    var returnResult = new VariableData
                    {
                        IsList = false,
                        Values = new List<ObjectData> {
                            new ObjectData {
                                Display = sub.ToString(),
                                ModelId = sub_type,
                                Id = sub.Id.ToString(CultureInfo.InvariantCulture),
								#region Prop1 - Prop10
								Data = new Dictionary<string, VariableData>
                                {
                                    {
                                        "Prop1",
                                        new VariableData
                                        {
                                            IsList =  false,
                                            Values = new List<ObjectData>
                                            {
                                                new ObjectData
                                                {
                                                    ModelId = "System.String",
                                                    Id = sub.Prop1,
                                                    Display = sub.Prop1
                                                }
                                            }
                                        }
                                    },
                                    {
                                        "Prop2",
                                        new VariableData
                                        {
                                            IsList =  false,
                                            Values = new List<ObjectData>
                                            {
                                                new ObjectData
                                                {
                                                    ModelId = "System.String",
                                                    Id = sub.Prop2,
                                                    Display = sub.Prop2
                                                }
                                            }
                                        }
                                    },
                                    {
                                        "Prop3",
                                        new VariableData
                                        {
                                            IsList =  false,
                                            Values = new List<ObjectData>
                                            {
                                                new ObjectData
                                                {
                                                    ModelId = "System.String",
                                                    Id = sub.Prop3,
                                                    Display = sub.Prop3
                                                }
                                            }
                                        }
                                    },
                                    {
                                        "Prop4",
                                        new VariableData
                                        {
                                            IsList =  false,
                                            Values = new List<ObjectData>
                                            {
                                                new ObjectData
                                                {
                                                    ModelId = "System.String",
                                                    Id = sub.Prop4,
                                                    Display = sub.Prop4
                                                }
                                            }
                                        }
                                    },
                                    {
                                        "Prop5",
                                        new VariableData
                                        {
                                            IsList =  false,
                                            Values = new List<ObjectData>
                                            {
                                                new ObjectData
                                                {
                                                    ModelId = "System.String",
                                                    Id = sub.Prop5,
                                                    Display = sub.Prop5
                                                }
                                            }
                                        }
                                    },
                                    {
                                        "Prop6",
                                        new VariableData
                                        {
                                            IsList =  false,
                                            Values = new List<ObjectData>
                                            {
                                                new ObjectData
                                                {
                                                    ModelId = "System.String",
                                                    Id = sub.Prop6,
                                                    Display = sub.Prop6
                                                }
                                            }
                                        }
                                    },
                                    {
                                        "Prop7",
                                        new VariableData
                                        {
                                            IsList =  false,
                                            Values = new List<ObjectData>
                                            {
                                                new ObjectData
                                                {
                                                    ModelId = "System.String",
                                                    Id = sub.Prop7,
                                                    Display = sub.Prop7
                                                }
                                            }
                                        }
                                    },
                                    {
                                        "Prop8",
                                        new VariableData
                                        {
                                            IsList =  false,
                                            Values = new List<ObjectData>
                                            {
                                                new ObjectData
                                                {
                                                    ModelId = "System.String",
                                                    Id = sub.Prop8,
                                                    Display = sub.Prop8
                                                }
                                            }
                                        }
                                    },
                                    {
                                        "Prop9",
                                        new VariableData
                                        {
                                            IsList =  false,
                                            Values = new List<ObjectData>
                                            {
                                                new ObjectData
                                                {
                                                    ModelId = "System.String",
                                                    Id = sub.Prop9,
                                                    Display = sub.Prop9
                                                }
                                            }
                                        }
                                    },
                                    {
                                        "Prop10",
                                        new VariableData
                                        {
                                            IsList =  false,
                                            Values = new List<ObjectData>
                                            {
                                                new ObjectData
                                                {
                                                    ModelId = "System.String",
                                                    Id = sub.Prop10,
                                                    Display = sub.Prop10
                                                }
                                            }
                                        }
                                    }
                                }
								#endregion
							}
                        }
                    };
                }, load);
            #endregion

            #region engine
            var engine_time = Run("engine", () =>
                {
                    var ord = new ReferenceData
                    {
                        ModelId = obj_type,
                        ViewModelId = obj_type,
                        Id = obj_id.ToString(CultureInfo.InvariantCulture)
                    };
                    var returnResult = objectService.Do(ord, "GetSub", new Dictionary<string, ParameterValueData>{
                    {"index", new ParameterValueData {
                            IsList = false,
                            Values = new List<ParameterData> {
                                new ParameterData {
                                    ModelId= "System.Int32",
                                    Id = "0"
                                }
                            }
                        }
                    }
                });
                }, load);

            #endregion

            #region client
            var client_time = Run("client api", () =>
                {
                    var rvar = rapp.NewVar("index", rapp.Get("0", "System.Int32"));
                    var returnResult = rapp.Get(obj_id.ToString(CultureInfo.InvariantCulture), obj_type).Perform("GetSub", rvar);
                }, load);

            #endregion

            Assert.LessOrEqual(engine_time / manuel_time, max_engine_overhead_ratio, "Engine over manuel is above expected");
            Assert.LessOrEqual(client_time / engine_time, max_client_overhead_ratio, "Client over engine is above expected");
        }

        [Ignore("")]
        [TestCase(10, 10)]
        [TestCase(10, 100)]
        [TestCase(10, 1000)]
        [TestCase(10, 10000)]
        [TestCase(10, 100000)]
        public void PerformOperation_HeavyParameter_LightLoad(int load, int input_count)
        {
            const double max_engine_overhead_ratio = 7.2;
            const double max_client_overhead_ratio = 2;

            #region setup
            Console.WriteLine("Load -> " + load + "x" + input_count);
            Console.WriteLine("------");

            const int obj_id = 1;

            var obj_type = typeof(BusinessPerformance).FullName;
            var input_type = typeof(BusinessPerformanceInput).FullName;

            var obj = NewObj(obj_id, 1);

            AddToRepository(obj);
            const string str_in = "str_in";
            const string int_in = "20";

            #endregion

            #region manuel
            var manuel_time = Run("manuel", () =>
            {
                var parameters = new Dictionary<string, ParameterValueData>
                {
                    {
                        "input", new ParameterValueData
                        {
                            IsList = false,
                            Values = Enumerable
                                .Range(0, input_count)
                                .Select(i =>

									#region parameter data
									new ParameterData
                                    {
                                        ModelId = input_type,
                                        InitializationParameters = new Dictionary<string, ParameterValueData>
                                        {
                                            {
                                                "s", new ParameterValueData
                                                {
                                                    IsList = false,
                                                    Values = new List<ParameterData>
                                                    {
                                                        new ParameterData
                                                        {
                                                            ModelId = "s-string",
                                                            Id = str_in
                                                        }
                                                    }
                                                }
                                            },
                                            {
                                                "i", new ParameterValueData
                                                {
                                                    IsList = false,
                                                    Values = new List<ParameterData>
                                                    {
                                                        new ParameterData
                                                        {
                                                            ModelId = "s-int-32",
                                                            Id = int_in
                                                        }
                                                    }
                                                }
                                            },
                                            {
                                                "s2", new ParameterValueData
                                                {
                                                    IsList = false,
                                                    Values = new List<ParameterData>
                                                    {
                                                        new ParameterData
                                                        {
                                                            ModelId = "s-string",
                                                            Id = str_in
                                                        }
                                                    }
                                                }
                                            },
                                            {
                                                "s3", new ParameterValueData
                                                {
                                                    IsList = false,
                                                    Values = new List<ParameterData>
                                                    {
                                                        new ParameterData
                                                        {
                                                            ModelId = "s-string",
                                                            Id = str_in
                                                        }
                                                    }
                                                }
                                            },
                                            {
                                                "s4", new ParameterValueData
                                                {
                                                    IsList = false,
                                                    Values = new List<ParameterData>
                                                    {
                                                        new ParameterData
                                                        {
                                                            ModelId = "s-string",
                                                            Id = str_in
                                                        }
                                                    }
                                                }
                                            }
                                        }
                                    } 
								#endregion

								).ToList()
                        }
                    }
                };

                var ord = new ReferenceData
                {
                    ModelId = obj_type,
                    ViewModelId = obj_type,
                    Id = obj_id.ToString(CultureInfo.InvariantCulture)
                };

                var foundObj = objectRepository[ord.Id] as BusinessPerformance;

                var parameter = parameters["input"];
                var returnResult = foundObj
                    .Create(Enumerable
                        .Range(0, input_count)
                        .Select(i => new BusinessPerformanceInput(
                            parameter.Values[i].InitializationParameters["s"].Values[0].Id,
                            int.Parse(parameter.Values[i].InitializationParameters["i"].Values[0].Id),
                            parameter.Values[i].InitializationParameters["s2"].Values[0].Id,
                            parameter.Values[i].InitializationParameters["s3"].Values[0].Id,
                            parameter.Values[i].InitializationParameters["s4"].Values[0].Id
                        )).ToList())
                    .ToString(CultureInfo.InvariantCulture);

            }, load);
            #endregion

            #region engine
            var engine_time = Run("engine", () =>
            {
                var parameters = new Dictionary<string, ParameterValueData>
                {
                    {
                        "input", new ParameterValueData
                        {
                            IsList = false,
                            Values = Enumerable
                                .Range(0, input_count)
                                .Select(i =>

									#region parameter data
									new ParameterData
                                    {
                                        ModelId = input_type,
                                        InitializationParameters = new Dictionary<string, ParameterValueData>
                                        {
                                            {
                                                "s", new ParameterValueData
                                                {
                                                    IsList = false,
                                                    Values = new List<ParameterData>
                                                    {
                                                        new ParameterData
                                                        {
                                                            ModelId = "System.String",
                                                            Id = str_in
                                                        }
                                                    }
                                                }
                                            },
                                            {
                                                "i", new ParameterValueData
                                                {
                                                    IsList = false,
                                                    Values = new List<ParameterData>
                                                    {
                                                        new ParameterData
                                                        {
                                                            ModelId = "System.Int32",
                                                            Id = int_in
                                                        }
                                                    }
                                                }
                                            },
                                            {
                                                "s2", new ParameterValueData
                                                {
                                                    IsList = false,
                                                    Values = new List<ParameterData>
                                                    {
                                                        new ParameterData
                                                        {
                                                            ModelId = "System.String",
                                                            Id = str_in
                                                        }
                                                    }
                                                }
                                            },
                                            {
                                                "s3", new ParameterValueData
                                                {
                                                    IsList = false,
                                                    Values = new List<ParameterData>
                                                    {
                                                        new ParameterData
                                                        {
                                                            ModelId = "System.String",
                                                            Id = str_in
                                                        }
                                                    }
                                                }
                                            },
                                            {
                                                "s4", new ParameterValueData
                                                {
                                                    IsList = false,
                                                    Values = new List<ParameterData>
                                                    {
                                                        new ParameterData
                                                        {
                                                            ModelId = "System.String",
                                                            Id = str_in
                                                        }
                                                    }
                                                }
                                            }
                                        }
                                    } 
								#endregion

								).ToList()
                        }
                    }
                };
                var ord = new ReferenceData
                {
                    ModelId = obj_type,
                    ViewModelId = obj_type,
                    Id = obj_id.ToString(CultureInfo.InvariantCulture)
                };
                var returnResult = objectService.Do(ord, "Create", parameters);
            }, load);
            #endregion

            #region client
            var client_time = Run("client api", () =>
            {
                var rvar = rapp.NewVarList("input",
                    Enumerable
                        .Range(0, input_count)
                        .Select(i =>
                            rapp.Init(input_type,
                                rapp.NewVar("s", str_in, "System.String"),
                                rapp.NewVar("i", int_in, "System.Int32"),
                                rapp.NewVar("s2", str_in, "System.String"),
                                rapp.NewVar("s3", str_in, "System.String"),
                                rapp.NewVar("s4", str_in, "System.String")
                            )
                        )
                    );
                var returnResult = rapp.Get(obj_id.ToString(CultureInfo.InvariantCulture), obj_type).Perform("Create", rvar);
            }, load);

            #endregion

            Assert.LessOrEqual(engine_time / manuel_time, max_engine_overhead_ratio, "Engine over manuel is above expected");
            Assert.LessOrEqual(client_time / engine_time, max_client_overhead_ratio, "Client over engine is above expected");
        }
    }

    public class Startup
    {
        public void ConfigureServices(IServiceCollection services)
        {
            services.AddHttpContextAccessor();
            services.AddRouting();
            services.AddMemoryCache();
            services.BuildServiceProvider();
        }

        public void Configure(IApplicationBuilder app, IWebHostEnvironment env, IHttpContextAccessor httpContextAccessor)
        {
            app.UseRouting();
            applicationBuilder = app;
        }

        public static IApplicationBuilder applicationBuilder;
    }
}
<|MERGE_RESOLUTION|>--- conflicted
+++ resolved
@@ -4,8 +4,6 @@
 using System.Globalization;
 using System.Linq;
 using Fasterflect;
-<<<<<<< HEAD
-=======
 using Microsoft.AspNetCore.Builder;
 using Microsoft.AspNetCore.Hosting;
 using Microsoft.AspNetCore.Http;
@@ -13,7 +11,6 @@
 using Microsoft.Extensions.Caching.Memory;
 using Microsoft.Extensions.DependencyInjection;
 using Moq;
->>>>>>> 3c4f10a5
 using NUnit.Framework;
 using Routine.Client;
 using Routine.Core;
@@ -123,10 +120,6 @@
         public void SetUp()
         {
             objectRepository = new Dictionary<string, object>();
-<<<<<<< HEAD
-            
-            var apiCtx = BuildRoutine.Context()
-=======
 
 
             var webHostBuilder = new WebHostBuilder().UseStartup<Startup>();
@@ -136,8 +129,7 @@
 
             httpContextAccessor = new Mock<IHttpContextAccessor>();
 
-            var apiCtx = BuildRoutine.Context(applicationBuilder, httpContextAccessor.Object, memoryCache)
->>>>>>> 3c4f10a5
+            var apiCtx = BuildRoutine.Context()
                 .UsingCache(new DictionaryCache())
                 .AsClientApplication(
                     codingStyle = BuildRoutine.CodingStyle()
