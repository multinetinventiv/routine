--- conflicted
+++ resolved
@@ -265,11 +265,7 @@
             else if (method.IsSpecialName)
             {
                 var methodInfo = method as System.Reflection.MethodInfo;
-<<<<<<< HEAD
-                if (methodInfo.ReturnType.IsByRefLike || methodInfo.GetParameters().Any(p => p.ParameterType.IsByRefLike)) { result = notSupportedInvocationTemplate; }
-=======
                 if(methodInfo.ReturnType.IsByRefLike || methodInfo.GetParameters().Any(p => p.ParameterType.IsByRefLike)) { result = notSupportedInvocationTemplate; }
->>>>>>> c27aec7e
                 else if (methodInfo.Name.StartsWith("get_"))
                 {
                     if (methodInfo.GetParameters().Any()) { result = indexerPropertyGetInvocationTemplate; }
