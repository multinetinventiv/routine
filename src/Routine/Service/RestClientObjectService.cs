using Routine.Core.Rest;
using Routine.Core;

namespace Routine.Service;

public class RestClientObjectService : IObjectService
{
    private readonly IServiceClientConfiguration serviceClientConfiguration;
    private readonly IRestClient restClient;
    private readonly IJsonSerializer serializer;
    private readonly Lazy<ApplicationModel> applicationModel;

    public RestClientObjectService(IServiceClientConfiguration serviceClientConfiguration, IRestClient restClient, IJsonSerializer serializer)
    {
        this.serviceClientConfiguration = serviceClientConfiguration;
        this.restClient = restClient;
        this.serializer = serializer;

        applicationModel = new Lazy<ApplicationModel>(FetchApplicationModel);
    }

    private ApplicationModel FetchApplicationModel() => new((IDictionary<string, object>)Result(Get(Url("ApplicationModel"))));
    public ApplicationModel ApplicationModel => applicationModel.Value;

    public ObjectData Get(ReferenceData reference)
    {
        if (reference == null) { return null; }

        var response = Get(Url(reference));
        var result = Result(response);

        return Compressor(reference.ViewModelId).DecompressObjectData(result);
    }

    public async Task<ObjectData> GetAsync(ReferenceData reference)
    {
        if (reference == null) { return null; }

        var response = await GetAsync(Url(reference));
        var result = Result(response);

        return Compressor(reference.ViewModelId).DecompressObjectData(result);
    }

    public VariableData Do(ReferenceData target, string operation, Dictionary<string, ParameterValueData> parameters)
    {
        if (target == null) { return new VariableData(); }

        var (body, resultViewModelId) = GetBodyAndResultViewModelId(target, operation, parameters);

        var response = Post(Url(target, operation), body);
        var result = Result(response);

        return Compressor(resultViewModelId).DecompressVariableData(result);
    }

    public async Task<VariableData> DoAsync(ReferenceData target, string operation, Dictionary<string, ParameterValueData> parameters)
    {
        if (target == null) { return new VariableData(); }

        var (body, resultViewModelId) = GetBodyAndResultViewModelId(target, operation, parameters);

        var response = await PostAsync(Url(target, operation), body);
        var result = Result(response);

        return Compressor(resultViewModelId).DecompressVariableData(result);
    }

    private Tuple<string, string> GetBodyAndResultViewModelId(ReferenceData target, string operation, Dictionary<string, ParameterValueData> parameters)
    {
        var operationModel = GetOperationModel(target, operation);

        var body = serializer.Serialize(parameters.ToDictionary(
            kvp => kvp.Key,
            kvp => Compressor(operationModel.Parameter[kvp.Key].ViewModelId).Compress(kvp.Value)
        ));

        return new Tuple<string, string>(body, operationModel.Result.ViewModelId);
    }

    private DataCompressor Compressor(string resultViewModelId) => new(ApplicationModel, resultViewModelId);

    private OperationModel GetOperationModel(ReferenceData target, string operation) =>
        GetObjectModel(target).GetOperation(operation) ?? throw OperationNotFound(target.ViewModelId, operation);

    private ObjectModel GetObjectModel(ReferenceData target)
    {
        if (!ApplicationModel.Model.TryGetValue(target.ViewModelId, out var objectModel))
        {
            throw TypeNotFound(target.ViewModelId);
        }

        return objectModel;
    }

    private object Result(RestResponse response)
    {
        foreach (var processor in serviceClientConfiguration.GetResponseHeaderProcessors())
        {
            processor.Process(response.Headers);
        }

        var result = serializer.DeserializeObject(response.Body);

        if (result is IDictionary<string, object> resultDictionary && resultDictionary.ContainsKey("IsException"))
        {
            var exceptionResult = new ExceptionResult(serializer.Deserialize<ExceptionResultData>(response.Body));

            throw serviceClientConfiguration.GetException(exceptionResult);
        }

        return result;
    }

    private string Url(ReferenceData referenceData, string operation) => $"{Url(referenceData)}/{operation}";
    private string Url(ReferenceData referenceData) =>
        Url(referenceData.ModelId == referenceData.ViewModelId
            ? $"{referenceData.ModelId}/{referenceData.Id}"
            : $"{referenceData.ModelId}/{referenceData.Id}/{referenceData.ViewModelId}"
        );
    private string Url(string action) => $"{serviceClientConfiguration.GetServiceUrlBase()}/{action}";

    private RestResponse Get(string url)
    {
        try { return restClient.Get(url, BuildRequest(string.Empty)); }
        catch (RestRequestException ex) { return Wrap(ex); }
    }

    private async Task<RestResponse> GetAsync(string url)
    {
        try
        {
            return await restClient.GetAsync(url, BuildRequest(string.Empty));
        }
        catch (WebException ex)
        {
            if (ex.Response is not HttpWebResponse res)
            {
                throw;
            }

            return Wrap(res);
        }
    }

    private RestResponse Post(string url, string body)
    {
        try { return restClient.Post(url, BuildRequest(body)); }
        catch (RestRequestException ex) { return Wrap(ex); }
    }

    private async Task<RestResponse> PostAsync(string url, string body)
    {
        try { return await restClient.PostAsync(url, BuildRequest(body)); }
        catch (RestRequestException ex) { return Wrap(ex); }
    }

    private RestRequest BuildRequest(string body) =>
        new RestRequest(body)
            .WithHeaders(
                serviceClientConfiguration.GetRequestHeaders()
                    .ToDictionary(h => h, h => serviceClientConfiguration.GetRequestHeaderValue(h))
            );

<<<<<<< HEAD
    #region Exceptions

    private RestResponse Wrap(RestRequestException ex) => new(
        serializer.Serialize(new ExceptionResult($"Http.{ex.StatusCode}", ex.Message, false))
=======
    private RestResponse Wrap(HttpWebResponse res) => new(
        serializer.Serialize(new ExceptionResult($"Http.{res.StatusCode}", res.StatusDescription, false))
>>>>>>> eccfffc6
    );

    private Exception OperationNotFound(string modelId, string operation) =>
        serviceClientConfiguration.GetException(new ExceptionResult(nameof(OperationNotFound),
            $"Given operation ({operation}) was not found in given model ({modelId}). Make sure you are connecting to the correct endpoint.",
            false
        ));

    private Exception TypeNotFound(string modelId) =>
        serviceClientConfiguration.GetException(new ExceptionResult(nameof(TypeNotFound),
            $"Given model id ({modelId}) was not found in current application model. Make sure you are connecting to the correct endpoint.",
            false
        ));
}<|MERGE_RESOLUTION|>--- conflicted
+++ resolved
@@ -162,15 +162,8 @@
                     .ToDictionary(h => h, h => serviceClientConfiguration.GetRequestHeaderValue(h))
             );
 
-<<<<<<< HEAD
-    #region Exceptions
-
     private RestResponse Wrap(RestRequestException ex) => new(
         serializer.Serialize(new ExceptionResult($"Http.{ex.StatusCode}", ex.Message, false))
-=======
-    private RestResponse Wrap(HttpWebResponse res) => new(
-        serializer.Serialize(new ExceptionResult($"Http.{res.StatusCode}", res.StatusDescription, false))
->>>>>>> eccfffc6
     );
 
     private Exception OperationNotFound(string modelId, string operation) =>
