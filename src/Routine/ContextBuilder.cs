﻿using Routine.Client;
using Routine.Client.Context;
using Routine.Core;
using Routine.Core.Cache;
using Routine.Core.Rest;
using Routine.Engine;
using Routine.Engine.Context;
using Routine.Interception;
using Routine.Service;
using Routine.Service.Context;

namespace Routine
{
    public class ContextBuilder
    {
<<<<<<< HEAD
        public IClientContext AsServiceClient(IServiceClientConfiguration serviceClientConfiguration) => ClientContext(ObjectServiceClient(serviceClientConfiguration));
        public IClientContext AsClientApplication(ICodingStyle codingStyle) => ClientContext(ObjectService(codingStyle));
        public IServiceContext AsServiceApplication(IServiceConfiguration serviceConfiguration, ICodingStyle codingStyle) => ServiceContext(serviceConfiguration, codingStyle);
        
        private IClientContext ClientContext(IObjectService objectService) => new DefaultClientContext(objectService, new Rapplication(objectService));
        private IServiceContext ServiceContext(IServiceConfiguration serviceConfiguration, ICodingStyle codingStyle) => new DefaultServiceContext(CoreContext(codingStyle), serviceConfiguration, ObjectService(codingStyle));
        
        private IObjectService ObjectService(ICodingStyle codingStyle) => InterceptIfConfigured(new ObjectService(CoreContext(codingStyle), Cache()));
        private IObjectService ObjectServiceClient(IServiceClientConfiguration serviceClientConfiguration) => InterceptIfConfigured(new RestClientObjectService(serviceClientConfiguration, RestClient(), Serializer()));
        private IObjectService InterceptIfConfigured(IObjectService real) => InterceptionConfiguration() == null ? real : new InterceptedObjectService(real, InterceptionConfiguration());

        private ICoreContext coreContext;
        private ICoreContext CoreContext(ICodingStyle codingStyle) => coreContext ??= new DefaultCoreContext(codingStyle, Cache());

        private IRestClient restClient = new WebRequestRestClient();
        public ContextBuilder UsingRestClient(IRestClient restClient) { this.restClient = restClient; return this; }
        private IRestClient RestClient() => restClient;

        private IJsonSerializer serializer = new JsonSerializerAdapter();
        public ContextBuilder UsingSerializer(IJsonSerializer serializer) { this.serializer = serializer; return this; }
        private IJsonSerializer Serializer() => serializer;

        private ICache cache = new DictionaryCache();
        public ContextBuilder UsingCache(ICache cache) { this.cache = cache; return this; }
        private ICache Cache() => cache;

=======
>>>>>>> 25273fa1
        private IInterceptionConfiguration interceptionConfiguration;
        private ICache cache;
        private IJsonSerializer serializer;
        private IRestClient restClient;

        public ContextBuilder Using(
            IRestClient restClient = null,
            IJsonSerializer serializer = null,
            ICache cache = null,
            IInterceptionConfiguration interceptionConfiguration = null
        )
        {
            this.restClient = restClient ?? new WebRequestRestClient();
            this.serializer = serializer ?? new JsonSerializerAdapter();
            this.cache = cache ?? new WebCache();

            this.interceptionConfiguration = interceptionConfiguration;

            return this;
        }

        public IClientContext AsServiceClient(IServiceClientConfiguration serviceClientConfiguration)
        {
            var service = InterceptIfConfigured(new RestClientObjectService(serviceClientConfiguration, restClient, serializer));

            return new DefaultClientContext(service, new Rapplication(service));
        }

        public IClientContext AsClientApplication(ICodingStyle codingStyle)
        {
            var coreContext = new DefaultCoreContext(codingStyle, cache);
            var service = InterceptIfConfigured(new ObjectService(coreContext, cache));

            return new DefaultClientContext(service, new Rapplication(service));
        }

        public IServiceContext AsServiceApplication(IServiceConfiguration serviceConfiguration, ICodingStyle codingStyle)
        {
            var coreContext = new DefaultCoreContext(codingStyle, cache);
            var service = InterceptIfConfigured(new ObjectService(coreContext, cache));

            return new DefaultServiceContext(coreContext, serviceConfiguration, service);
        }

        private IObjectService InterceptIfConfigured(IObjectService real) => interceptionConfiguration == null ? real : new InterceptedObjectService(real, interceptionConfiguration);
    }
}<|MERGE_RESOLUTION|>--- conflicted
+++ resolved
@@ -1,4 +1,4 @@
-﻿using Routine.Client;
+using Routine.Client;
 using Routine.Client.Context;
 using Routine.Core;
 using Routine.Core.Cache;
@@ -13,35 +13,6 @@
 {
     public class ContextBuilder
     {
-<<<<<<< HEAD
-        public IClientContext AsServiceClient(IServiceClientConfiguration serviceClientConfiguration) => ClientContext(ObjectServiceClient(serviceClientConfiguration));
-        public IClientContext AsClientApplication(ICodingStyle codingStyle) => ClientContext(ObjectService(codingStyle));
-        public IServiceContext AsServiceApplication(IServiceConfiguration serviceConfiguration, ICodingStyle codingStyle) => ServiceContext(serviceConfiguration, codingStyle);
-        
-        private IClientContext ClientContext(IObjectService objectService) => new DefaultClientContext(objectService, new Rapplication(objectService));
-        private IServiceContext ServiceContext(IServiceConfiguration serviceConfiguration, ICodingStyle codingStyle) => new DefaultServiceContext(CoreContext(codingStyle), serviceConfiguration, ObjectService(codingStyle));
-        
-        private IObjectService ObjectService(ICodingStyle codingStyle) => InterceptIfConfigured(new ObjectService(CoreContext(codingStyle), Cache()));
-        private IObjectService ObjectServiceClient(IServiceClientConfiguration serviceClientConfiguration) => InterceptIfConfigured(new RestClientObjectService(serviceClientConfiguration, RestClient(), Serializer()));
-        private IObjectService InterceptIfConfigured(IObjectService real) => InterceptionConfiguration() == null ? real : new InterceptedObjectService(real, InterceptionConfiguration());
-
-        private ICoreContext coreContext;
-        private ICoreContext CoreContext(ICodingStyle codingStyle) => coreContext ??= new DefaultCoreContext(codingStyle, Cache());
-
-        private IRestClient restClient = new WebRequestRestClient();
-        public ContextBuilder UsingRestClient(IRestClient restClient) { this.restClient = restClient; return this; }
-        private IRestClient RestClient() => restClient;
-
-        private IJsonSerializer serializer = new JsonSerializerAdapter();
-        public ContextBuilder UsingSerializer(IJsonSerializer serializer) { this.serializer = serializer; return this; }
-        private IJsonSerializer Serializer() => serializer;
-
-        private ICache cache = new DictionaryCache();
-        public ContextBuilder UsingCache(ICache cache) { this.cache = cache; return this; }
-        private ICache Cache() => cache;
-
-=======
->>>>>>> 25273fa1
         private IInterceptionConfiguration interceptionConfiguration;
         private ICache cache;
         private IJsonSerializer serializer;
@@ -56,7 +27,7 @@
         {
             this.restClient = restClient ?? new WebRequestRestClient();
             this.serializer = serializer ?? new JsonSerializerAdapter();
-            this.cache = cache ?? new WebCache();
+            this.cache = cache ?? new DictionaryCache();
 
             this.interceptionConfiguration = interceptionConfiguration;
 
