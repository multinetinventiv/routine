--- conflicted
+++ resolved
@@ -1,12 +1,7 @@
-<<<<<<< HEAD
-﻿using Routine.Api;
-using Routine.Api.Context;
-=======
 ﻿using System;
 using Microsoft.AspNetCore.Builder;
 using Microsoft.AspNetCore.Http;
 using Microsoft.Extensions.Caching.Memory;
->>>>>>> c76ecb55
 using Routine.Client;
 using Routine.Client.Context;
 using Routine.Core;
@@ -21,25 +16,18 @@
 namespace Routine
 {
     public class ContextBuilder
-    {
-<<<<<<< HEAD
-        public IApiContext AsApiGenerationLocal(IApiConfiguration apiConfiguration, ICodingStyle codingStyle)
+        public IClientContext AsServiceClient(IServiceClientConfiguration serviceClientConfiguration)
         {
-            return ApiContext(apiConfiguration, ClientContext(ObjectService(codingStyle)));
+            return ClientContext(ObjectServiceClient(serviceClientConfiguration));
         }
 
-        public IApiContext AsApiGenerationRemote(IApiConfiguration apiConfiguration, IServiceClientConfiguration serviceClientConfiguration)
+        public IClientContext AsClientApplication(ICodingStyle codingStyle)
         {
-            return ApiContext(apiConfiguration, ClientContext(ObjectServiceClient(serviceClientConfiguration)));
-=======
-        public ContextBuilder(IApplicationBuilder applicationBuilder, IHttpContextAccessor httpContextAccessor, IMemoryCache memoryCache)
-        {
-            this.applicationBuilder = applicationBuilder;
-            this.httpContextAccessor = httpContextAccessor;
-            this.memoryCache = memoryCache;
->>>>>>> c76ecb55
+            return ClientContext(ObjectService(codingStyle));
         }
 
+        public IServiceContext AsServiceApplication(IServiceConfiguration serviceConfiguration, ICodingStyle codingStyle)
+        {
         public IClientContext AsServiceClient(IServiceClientConfiguration serviceClientConfiguration)
         {
             return ClientContext(ObjectServiceClient(serviceClientConfiguration));
